--- conflicted
+++ resolved
@@ -3326,15 +3326,9 @@
                                stdout=subprocess.PIPE,
                                stderr=subprocess.PIPE, env=env)
     reply, error = process.communicate(command)
-<<<<<<< HEAD
-    reply, error = plugins_call_chain(
-        "filter_cqp_output", (reply, error), request_obj=request)
-    if error and errors != "ignore":
-=======
     reply, error = plugin_caller.call_chain(
         "filter_cqp_output", (reply, error))
-    if error:
->>>>>>> ed342ce2
+    if error and errors != "ignore":
         error = error.decode(encoding)
         # Remove newlines from the error string:
         error = re.sub(r"\s+", r" ", error)
