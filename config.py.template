--- conflicted
+++ resolved
@@ -69,14 +69,11 @@
 # List of names of plugin modules to load
 PLUGINS = []
 
-<<<<<<< HEAD
-=======
 # Show plugin information in the result of the /info command: "name" = plugin
 # names only, "info" = plugin information in the PLUGIN_INFO of the plugin,
 # None = nothing
 INFO_SHOW_PLUGINS = "info"
 
->>>>>>> 1aeebbb4
 # korppluginlib configuration: the values here override those in
 # korppluginlib.config; comment these out to use the defaults. For
 # more information, see korppluginlib.config.
