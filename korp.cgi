--- conflicted
+++ resolved
@@ -35,53 +35,6 @@
 import korp_config as config
 
 ################################################################################
-<<<<<<< HEAD
-# These variables could be changed depending on the corpus server
-
-# The absolute path to the CQP binary
-CQP_EXECUTABLE = "/usr/local/bin/cqp"
-
-# The absolute path to the CWB registry files
-CWB_REGISTRY = "/usr/contrib/etc/cwb_registry"
-
-# The default encoding for the cqp binary
-# (this can be changed by the CGI parameter 'encoding')
-CQP_ENCODING = "UTF-8"
-
-# The maximum number of search results that can be returned per query (0 = no limit)
-MAX_KWIC_ROWS = 0
-
-# Number of threads to use during parallel processing
-PARALLEL_THREADS = 6
-
-# The name of the MySQL database and table prefix
-DBNAME = ""
-DBTABLE = "relations"
-# Username and password for database access
-DBUSER = ""
-DBPASSWORD = ""
-
-# URL to authentication server
-AUTH_SERVER = ""
-# Secret string used when communicating with authentication server
-AUTH_SECRET = ""
-
-# A text file with names of corpora needing authentication, one per line
-PROTECTED_FILE = ""
-
-# Cache path (optional). Script must have read and write access
-CACHE_DIR = ""
-
-################################################################################
-# These variables should probably not need to be changed
-
-# The version of this script
-KORP_VERSION = "2.5"
-
-# The available CGI commands; for each command there must be a function
-# with the same name, taking one argument (the CGI form)
-COMMANDS = "info query count relations relations_sentences lemgram_count timespan authenticate count_time optimize loglike query_sample".split()
-=======
 # Nothing needs to be changed in this file. Use korpconfig.py for configuration.
 
 # The version of this script
@@ -91,7 +44,6 @@
 # with the same name, taking one argument (the CGI form)
 COMMANDS = "info query count count_all relations relations_sentences lemgram_count timespan authenticate count_time optimize loglike query_sample".split()
 
->>>>>>> d32ea1a8
 
 def default_command(form):
     return "query" if "cqp" in form else "info"
@@ -196,13 +148,8 @@
     corpora = runCQP("show corpora;", form)
     version = corpora.next()
     
-<<<<<<< HEAD
-    if PROTECTED_FILE:
-        with open(PROTECTED_FILE) as infile:
-=======
     if config.PROTECTED_FILE:
         with open(config.PROTECTED_FILE) as infile:
->>>>>>> d32ea1a8
             protected = [x.strip() for x in infile.readlines()]
     
     return {"cqp-version": version, "corpora": list(corpora), "protected_corpora": protected}
@@ -292,10 +239,7 @@
         
     return result
 
-<<<<<<< HEAD
-=======
-
->>>>>>> d32ea1a8
+
 def query(form):
     """Perform a CQP query and return a number of matches.
 
@@ -336,11 +280,7 @@
     # First we read all CGI parameters and translate them to CQP
     
     incremental = form.get("incremental", "").lower() == "true"
-<<<<<<< HEAD
-    use_cache = not form.get("cache", "").lower() == "false"
-=======
     use_cache = bool(not form.get("cache", "").lower() == "false" and config.CACHE_DIR)
->>>>>>> d32ea1a8
     
     corpora = form.get("corpus")
     if isinstance(corpora, basestring):
@@ -385,15 +325,11 @@
                      )
 
     # Calculate querydata checksum
-<<<<<<< HEAD
-    checksum = querydata_checksum(cqp, cqpextra, corpora, form)
-=======
     checksum = get_hash(checksum_data)
     
     debug = {}
     if "debug" in form:
         debug["checksum"] = checksum
->>>>>>> d32ea1a8
 
     ns = Namespace()
     ns.total_hits = 0
@@ -403,25 +339,10 @@
     saved_total_hits = 0
     saved_hits = form.get("querydata", "")
     
-<<<<<<< HEAD
-    if saved_hits or (use_cache and CACHE_DIR and os.path.exists(os.path.join(CACHE_DIR, checksum))):
-=======
     if saved_hits or (use_cache and os.path.exists(os.path.join(config.CACHE_DIR, "query_" + checksum))):
->>>>>>> d32ea1a8
         if not saved_hits:
             with open(os.path.join(config.CACHE_DIR, "query_" + checksum), "r") as cachefile:
                 saved_hits = cachefile.read()
-<<<<<<< HEAD
-                
-        saved_hits = zlib.decompress(saved_hits.replace("\\n", "\n").replace("-", "+").replace("_", "/").decode("base64"))
-        saved_crc32, saved_total_hits, stats_temp = saved_hits.split(";", 2)
-        checksum = querydata_checksum(cqp, cqpextra, corpora, form)
-        if saved_crc32 == checksum:
-            saved_total_hits = int(saved_total_hits)
-            for pair in stats_temp.split(";"):
-                c, h = pair.split(":")
-                saved_statistics[c] = int(h)
-=======
             if "debug" in form:
                 debug["cache_read"] = True
         
@@ -439,7 +360,6 @@
                 for pair in stats_temp.split(";"):
                     c, h = pair.split(":")
                     saved_statistics[c] = int(h)
->>>>>>> d32ea1a8
         
     ns.start_local = start
     ns.end_local = end
@@ -573,18 +493,12 @@
     result["corpus_order"] = corpora
     result["querydata"] = zlib.compress(checksum + ";" + str(ns.total_hits) + ";" + ";".join("%s:%d" % (c, h) for c, h in statistics.iteritems())).encode("base64").replace("+", "-").replace("/", "_")
     
-<<<<<<< HEAD
-    if use_cache and CACHE_DIR:
-        #cache_filename = md5.new(checksum).hexdigest()
-        with open(os.path.join(CACHE_DIR, checksum), "w") as cachefile:
-=======
     if use_cache and not os.path.exists(os.path.join(config.CACHE_DIR, "query_" + checksum)):
         unique_id = os.getenv("UNIQUE_ID")
         cachefilename = os.path.join(config.CACHE_DIR, "query_" + checksum)
         tmpfile = "%s.%s" % (cachefilename, unique_id)
 
         with open(tmpfile, "w") as cachefile:
->>>>>>> d32ea1a8
             cachefile.write(result["querydata"])
         os.rename(tmpfile, cachefilename)
         
@@ -1056,10 +970,6 @@
     
     ns = Namespace()  # To make variables writable from nested functions
     ns.total_size = 0
-    
-    # TODO: we could use cwb-scan-corpus for counting:
-    #   cwb-scan-corpus -q SUC2 '?word=/^en$/c' 'pos' 'pos+1' | sort -n -r
-    # it's efficient, but more limited (no support for structural attributes)
 
     count_function = count_query_worker if not simple else count_query_worker_simple
 
@@ -1751,6 +1661,7 @@
 
     unique_id = os.getenv("UNIQUE_ID")
     
+
     if use_cache:
         cachedata = (granularity,
                      spans,
@@ -1790,7 +1701,6 @@
         if todate:
             fromto += " AND dateto <= %s" % todate
 
-        # TODO: Skip grouping on corpus when we only are after the combined results.
         # We do the granularity truncation and summation in the DB query, which is much faster than doing it afterwards
         sql = "SELECT corpus, left(datefrom, " + str(shorten[granularity]) + ") as df, left(dateto, " + str(shorten[granularity]) + ") as dt, sum(tokens) FROM timespans WHERE corpus IN " + corpora_sql + fromto + " GROUP BY corpus, df, dt;"
         cursor.execute(sql)
@@ -1911,7 +1821,6 @@
     for row in timedata:
         # corpus, datefrom, dateto, tokens
         corpus = row[0]
-        # TODO: Remove timestamp fix when timestamps have been added to whole database
         if granularity in "hns":
             datefrom = row[1]
             if datefrom and len(datefrom) < 13: datefrom = datefrom + "000000"
@@ -2017,11 +1926,7 @@
     
     incremental = form.get("incremental", "").lower() == "true"
     
-<<<<<<< HEAD
-    use_cache = not form.get("cache", "").lower() == "false"
-=======
     use_cache = bool(not form.get("cache", "").lower() == "false" and config.CACHE_DIR)
->>>>>>> d32ea1a8
     word = form.get("word")
     search_type = form.get("type", "")
     minfreq = form.get("min")
@@ -2029,13 +1934,6 @@
     maxresults = int(form.get("max", 15))
     minfreqsql = " AND freq >= %s" % minfreq if minfreq else ""
     
-<<<<<<< HEAD
-    checksum = str(zlib.crc32("".join(sorted(corpora)) + word + search_type + minfreqsql + sortby + str(maxresults)))
-    
-    if use_cache and CACHE_DIR and os.path.exists(os.path.join(CACHE_DIR, "wordpicture_" + checksum)):
-        with open(os.path.join(CACHE_DIR, "wordpicture_" + checksum), "r") as cachefile:
-            return ast.literal_eval(cachefile.read())
-=======
     checksum_data = ("".join(sorted(corpora)),
                      word,
                      search_type,
@@ -2051,7 +1949,6 @@
                 result.setdefault("DEBUG", {})
                 result["DEBUG"]["cache_read"] = True
             return result
->>>>>>> d32ea1a8
     
     result = {}
 
@@ -2074,45 +1971,10 @@
     
     selects = []
     
-    # TODO: Remove all wfhead/wfdep references once frontend upgraded
     if search_type == "lemgram":
         lemgram_sql = conn.escape(word).decode("utf-8")
         
         for corpus in corpora:
-<<<<<<< HEAD
-            corpus_table = DBTABLE + "_" + corpus.upper()
-
-            selects.append((corpus.upper(), u"(SELECT S1.string as head, S1.pos as headpos, F.rel, S2.string as dep, S2.pos as deppos, S2.stringextra as depextra, F.freq, R.freq as rel_freq, HR.freq as head_rel_freq, DR.freq as dep_rel_freq, " + conn.string_literal(corpus.upper()) + u" AS corpus, F.id " + \
-                           u"FROM `" + corpus_table + "_strings` as S1, `" + corpus_table + "_strings` as S2, `" + corpus_table + "` AS F, `" + corpus_table + "_rel` AS R, `" + corpus_table + "_head_rel` AS HR, `" + corpus_table + "_dep_rel` AS DR " + \
-                           u"WHERE S1.string = " + lemgram_sql + " COLLATE utf8_bin AND F.head = S1.id AND S2.id = F.dep " + \
-                           minfreqsql + \
-                           u"AND F.bfhead = 1 AND F.bfdep = 1 AND F.rel = R.rel AND F.head = HR.head AND F.rel = HR.rel AND F.dep = DR.dep AND F.rel = DR.rel)"
-                           ))
-            selects.append((corpus.upper(), u"(SELECT S1.string as head, S1.pos as headpos, F.rel, S2.string as dep, S2.pos as deppos, S2.stringextra as depextra, F.freq, R.freq as rel_freq, HR.freq as head_rel_freq, DR.freq as dep_rel_freq, " + conn.string_literal(corpus.upper()) + u" AS corpus, F.id " + \
-                           u"FROM `" + corpus_table + "_strings` as S1, `" + corpus_table + "_strings` as S2, `" + corpus_table + "` AS F, `" + corpus_table + "_rel` AS R, `" + corpus_table + "_head_rel` AS HR, `" + corpus_table + "_dep_rel` AS DR " + \
-                           u"WHERE S2.string = " + lemgram_sql + " COLLATE utf8_bin AND F.dep = S2.id AND S1.id = F.head " + \
-                           minfreqsql + \
-                           u"AND F.bfhead = 1 AND F.bfdep = 1 AND F.rel = R.rel AND F.head = HR.head AND F.rel = HR.rel AND F.dep = DR.dep AND F.rel = DR.rel)"
-                           ))
-    else:
-        word_sql = conn.escape(word).decode("utf-8")
-        
-        for corpus in corpora:
-            corpus_table = DBTABLE + "_" + corpus.upper()
-    
-            selects.append((corpus.upper(), u"(SELECT S1.string as head, S1.pos as headpos, F.rel, S2.string as dep, S2.pos as deppos, S2.stringextra as depextra, F.freq, R.freq as rel_freq, HR.freq as head_rel_freq, DR.freq as dep_rel_freq, " + conn.string_literal(corpus.upper()) + u" AS corpus, F.id " + \
-                           u"FROM `" + corpus_table + "_strings` as S1, `" + corpus_table + "_strings` as S2, `" + corpus_table + "` AS F, `" + corpus_table + "_rel` AS R, `" + corpus_table + "_head_rel` AS HR, `" + corpus_table + "_dep_rel` AS DR " + \
-                           u"WHERE S1.string = " + word_sql + " AND F.head = S1.id AND F.wfhead = 1 AND S2.id = F.dep " + \
-                           minfreqsql + \
-                           u"AND F.rel = R.rel AND F.head = HR.head AND F.rel = HR.rel AND F.dep = DR.dep AND F.rel = DR.rel)"
-                           ))
-            selects.append((corpus.upper(), u"(SELECT S1.string as head, S1.pos as headpos, F.rel, S2.string as dep, S2.pos as deppos, S2.stringextra as depextra, F.freq, R.freq as rel_freq, HR.freq as head_rel_freq, DR.freq as dep_rel_freq, " + conn.string_literal(corpus.upper()) + u" AS corpus, F.id " + \
-                           u"FROM `" + corpus_table + "_strings` as S1, `" + corpus_table + "_strings` as S2, `" + corpus_table + "` AS F, `" + corpus_table + "_rel` AS R, `" + corpus_table + "_head_rel` AS HR, `" + corpus_table + "_dep_rel` AS DR " + \
-                           u"WHERE S2.string = " + word_sql + " AND F.dep = S2.id AND F.wfdep = 1 AND S1.id = F.head " + \
-                           minfreqsql + \
-                           u"AND F.rel = R.rel AND F.head = HR.head AND F.rel = HR.rel AND F.dep = DR.dep AND F.rel = DR.rel)"
-                           ))
-=======
             corpus_table = config.DBTABLE + "_" + corpus.upper()
 
             selects.append((corpus.upper(), u"(SELECT S1.string as head, S1.pos as headpos, F.rel, S2.string as dep, S2.pos as deppos, S2.stringextra as depextra, F.freq, R.freq as rel_freq, HR.freq as head_rel_freq, DR.freq as dep_rel_freq, " + conn.string_literal(corpus.upper()) + u" AS corpus, F.id " +
@@ -2146,7 +2008,6 @@
                             minfreqsql +
                             u"AND F.rel = R.rel AND F.head = HR.head AND F.rel = HR.rel AND F.dep = DR.dep AND F.rel = DR.rel)"
                             ))
->>>>>>> d32ea1a8
 
     cursor_result = []
     if incremental:
@@ -2173,22 +2034,14 @@
     # head, headpos, rel, dep, deppos, depextra, freq, rel_freq, head_rel_freq, dep_rel_freq, corpus, id
     
     for row in cursor_result:
-<<<<<<< HEAD
-        head = (row[0], row[1])
-=======
         #       head    headpos
         head = (row[0], row[1])
         #      dep     deppos  depextra
->>>>>>> d32ea1a8
         dep = (row[3], row[4], row[5])
         rels.setdefault((head, row[2], dep), {"freq": 0, "source": set()})
         rels[(head, row[2], dep)]["freq"] += row[6]
         rels[(head, row[2], dep)]["source"].add("%s:%d" % (row[10], row[11]))
-<<<<<<< HEAD
-                            #rel         corpus    rel       rel_freq
-=======
         #                   rel          corpus   rel        rel_freq
->>>>>>> d32ea1a8
         freq_rel.setdefault(row[2], {})[(row[10], row[2])] = row[7]
         freq_head_rel.setdefault((head, row[2]), {})[(row[10], row[2])] = row[8]
         freq_rel_dep.setdefault((row[2], dep), {})[(row[10], row[2])] = row[9]
@@ -2214,18 +2067,6 @@
             if maxresults and counter[(rel[0][1], "d")] > maxresults:
                 continue
 
-<<<<<<< HEAD
-        r = { "head": rel[0][0][0],
-              "headpos": rel[0][0][1],
-              "rel": rel[0][1],
-              "dep": rel[0][2][0],
-              "deppos": rel[0][2][1],
-              "depextra": rel[0][2][2],
-              "freq": rel[1]["freq"],
-              "mi": rel[1]["mi"],
-              "source": list(rel[1]["source"])
-            }
-=======
         r = {"head": rel[0][0][0],
              "headpos": rel[0][0][1],
              "rel": rel[0][1],
@@ -2236,17 +2077,11 @@
              "mi": rel[1]["mi"],
              "source": list(rel[1]["source"])
              }
->>>>>>> d32ea1a8
         result.setdefault("relations", []).append(r)
     
     cursor.close()
     conn.close()
     
-<<<<<<< HEAD
-    if use_cache and CACHE_DIR:
-        with open(os.path.join(CACHE_DIR, "wordpicture_" + checksum), "w") as cachefile:
-            cachefile.write(repr(result))
-=======
     if use_cache:
         unique_id = os.getenv("UNIQUE_ID")
         cachefilename = os.path.join(config.CACHE_DIR, "wordpicture_" + checksum)
@@ -2259,7 +2094,6 @@
         if "debug" in form:
             result.setdefault("DEBUG", {})
             result["DEBUG"]["cache_saved"] = True
->>>>>>> d32ea1a8
     
     return result
 
@@ -2320,20 +2154,12 @@
     counts = []
     
     # Get available tables
-<<<<<<< HEAD
-    cursor.execute("SHOW TABLES LIKE '" + DBTABLE + "_%';")
-    tables = set(x[0] for x in cursor)
-    # Filter out corpora which doesn't exist in database
-    source = sorted(filter(lambda x: DBTABLE + "_" + x[0].upper() in tables, source.iteritems()))
-    if not source: return {}
-=======
     cursor.execute("SHOW TABLES LIKE '" + config.DBTABLE + "_%';")
     tables = set(x[0] for x in cursor)
     # Filter out corpora which doesn't exist in database
     source = sorted(filter(lambda x: config.DBTABLE + "_" + x[0].upper() in tables, source.iteritems()))
     if not source:
         return {}
->>>>>>> d32ea1a8
     corpora = [x[0] for x in source]
     
     for s in source:
@@ -2341,17 +2167,10 @@
         ids = [conn.escape(i) for i in ids]
         ids_list = "(" + ", ".join(ids) + ")"
         
-<<<<<<< HEAD
-        corpus_table_sentences = DBTABLE + "_" + corpus.upper() + "_sentences"
-        
-        selects.append(u"(SELECT S.sentence, S.start, S.end, " + conn.string_literal(corpus.upper()) + u" AS corpus " + \
-                       u"FROM `" + corpus_table_sentences + u"` as S " + \
-=======
         corpus_table_sentences = config.DBTABLE + "_" + corpus.upper() + "_sentences"
         
         selects.append(u"(SELECT S.sentence, S.start, S.end, " + conn.string_literal(corpus.upper()) + u" AS corpus " +
                        u"FROM `" + corpus_table_sentences + u"` as S " +
->>>>>>> d32ea1a8
                        u" WHERE S.id IN " + ids_list + u")"
                        )
         counts.append(u"(SELECT " + conn.string_literal(corpus.upper()) + u" AS corpus, COUNT(*) FROM `" + corpus_table_sentences + "` as S WHERE S.id IN " + ids_list + u")")
@@ -2500,15 +2319,9 @@
     return None if s == "__UNDEF__" else s
 
 
-<<<<<<< HEAD
-def querydata_checksum(cqp, cqpextra, corpora, form):
-    """The querydata checksum is calucated on: CQP query + cqpextra (within, cut) + corpora selection"""
-    return str(zlib.crc32(("%s;%s;%s;%s" % (";".join(cqp), ";".join((":".join(e) for e in cqpextra.items())), form.get("defaultwithin", ""), ",".join(sorted(corpora)))).encode("UTF-8")))
-=======
 def get_hash(values):
     """Get a hash for a list of values."""
     return str(zlib.crc32("".join(x.encode("UTF-8") if isinstance(x, unicode) else str(x) for x in values)))
->>>>>>> d32ea1a8
 
 
 class CQPError(Exception):
